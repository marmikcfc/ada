--- conflicted
+++ resolved
@@ -365,17 +365,18 @@
                     immediate_msg["connection_id"] = self.agent_instance.connection_id
                     immediate_msg["thread_id"] = self.agent_instance.thread_id
                     
-<<<<<<< HEAD
                     # Broadcast immediate voice response directly
                     from app.voice_broadcast_manager import voice_broadcast_manager
                     delivery_count = await voice_broadcast_manager.broadcast(immediate_msg)
-=======
+                    # Store the immediate message ID for later reference
+                    self.immediate_message_id = immediate_msg['id']
+
+
                     # Store the immediate message ID for later reference
                     self.immediate_message_id = immediate_msg['id']
                     
                     # Broadcast immediate voice response to all relevant connections
                     delivery_count = await broadcast_voice_message(immediate_msg)
->>>>>>> 362683c9
                     logger.info(
                         f"Broadcasted immediate_voice_response to {delivery_count} subscribers (id={immediate_msg['id']})"
                     )
